--- conflicted
+++ resolved
@@ -207,11 +207,8 @@
                 sample_complement = reshape(
                     sample_complement, (1, length(sample_complement)))
             end
-<<<<<<< HEAD
-
-=======
             
->>>>>>> 71fcc16f
+
             for l in 1:n_outer
                 curr_sample = @view sample_complement[:, l]
                 # Sampling of the set conditionally to the complementary element
