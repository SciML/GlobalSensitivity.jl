--- conflicted
+++ resolved
@@ -23,21 +23,13 @@
 [compat]
 Aqua = "0.8"
 Combinatorics = "1"
-<<<<<<< HEAD
-Copulas = "=0.1.13, 0.1"
-Distributions = "0.23, 0.24, 0.25"
-FFTW = "1.2"
-ForwardDiff = "0.10"
-KernelDensity = "0.6"
-=======
-Copulas = "=0.1.13"
+Copulas = "0.1
 Distributions = "0.25.87"
 FFTW = "1.3"
 ForwardDiff = "0.10.24"
 KernelDensity = "0.6.4"
 LinearAlgebra = "1.10"
 OrdinaryDiffEq = "6.62"
->>>>>>> 1f12f724
 Parameters = "0.12"
 QuasiMonteCarlo = "0.2.3, 0.3"
 Random = "1.10"
