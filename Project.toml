name = "GlobalSensitivity"
uuid = "af5da776-676b-467e-8baf-acd8249e4f0f"
authors = ["Vaibhavdixit02 <vaibhavyashdixit@gmail.com>"]
version = "2.2.0"

[deps]
Combinatorics = "861a8166-3701-5b0c-9a16-15d98fcdc6aa"
Copulas = "ae264745-0b69-425e-9d9d-cf662c5eec93"
Distributions = "31c24e10-a181-5473-b8eb-7969acd0382f"
FFTW = "7a1cc6ca-52ef-59f5-83cd-3a7055c09341"
ForwardDiff = "f6369f11-7733-5829-9624-2563aa707210"
KernelDensity = "5ab0869b-81aa-558d-bb23-cbf5423bbe9b"
LinearAlgebra = "37e2e46d-f89d-539d-b4ee-838fcccc9c8e"
Parameters = "d96e819e-fc66-5662-9728-84c9c7592b0a"
QuasiMonteCarlo = "8a4e6c94-4038-4cdc-81c3-7e6ffdb2a71b"
Random = "9a3f8284-a2c9-5f02-9a11-845980a1fd5c"
RecursiveArrayTools = "731186ca-8d62-57ce-b412-fbd966d074cd"
Statistics = "10745b16-79ce-11e8-11f9-7d13ad32a3b2"
StatsBase = "2913bbd2-ae8a-5f71-8c99-4fb6c76f3a91"
ThreadsX = "ac1d9e8a-700a-412c-b207-f0111f4b6c0d"
Trapz = "592b5752-818d-11e9-1e9a-2b8ca4a44cd1"

[compat]
<<<<<<< HEAD
Copulas = "0.1"
=======
Combinatorics = "1"
>>>>>>> 4db42ee5
Distributions = "0.23, 0.24, 0.25"
FFTW = "1.2"
ForwardDiff = "0.10"
KernelDensity = "0.6"
Parameters = "0.12"
QuasiMonteCarlo = "0.2"
RecursiveArrayTools = "2.7"
Statistics = "1.4"
StatsBase = "0.33, 0.34"
ThreadsX = "0.1"
Trapz = "2"
julia = "1.6"

[extras]
OrdinaryDiffEq = "1dea7af3-3e70-54e6-95c3-0bf5283fa5ed"
SafeTestsets = "1bc83da4-3b8d-516f-aca4-4fe02f6d838f"
StableRNGs = "860ef19b-820b-49d6-a774-d7a799459cd3"
Test = "8dfed614-e22c-5e08-85e1-65c5234f0b40"

[targets]
test = ["OrdinaryDiffEq", "SafeTestsets", "Test", "StableRNGs"]<|MERGE_RESOLUTION|>--- conflicted
+++ resolved
@@ -21,11 +21,8 @@
 Trapz = "592b5752-818d-11e9-1e9a-2b8ca4a44cd1"
 
 [compat]
-<<<<<<< HEAD
+Combinatorics = "1"
 Copulas = "0.1"
-=======
-Combinatorics = "1"
->>>>>>> 4db42ee5
 Distributions = "0.23, 0.24, 0.25"
 FFTW = "1.2"
 ForwardDiff = "0.10"
